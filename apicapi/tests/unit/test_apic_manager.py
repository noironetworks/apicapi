# Copyright (c) 2014 Cisco Systems
# All Rights Reserved.
#
#    Licensed under the Apache License, Version 2.0 (the "License"); you may
#    not use this file except in compliance with the License. You may obtain
#    a copy of the License at
#
#         http://www.apache.org/licenses/LICENSE-2.0
#
#    Unless required by applicable law or agreed to in writing, software
#    distributed under the License is distributed on an "AS IS" BASIS, WITHOUT
#    WARRANTIES OR CONDITIONS OF ANY KIND, either express or implied. See the
#    License for the specific language governing permissions and limitations
#    under the License.

import mock
from webob import exc as wexc

from apicapi import apic_manager
from apicapi import config
from apicapi import exceptions as cexc
from apicapi.tests import base
from apicapi.tests.db import apic_model
from apicapi.tests.unit.common import test_apic_common as mocked


class FakeConf(dict):
    def __getattr__(self, attr):
        return self[attr]


class TestCiscoApicManager(base.BaseTestCase,
                           mocked.ControllerMixin,
                           mocked.ConfigMixin,
                           mocked.DbModelMixin):

    def setUp(self, config_group='ml2_cisco_apic'):
        self.config_group = config_group
        if config_group == 'ml2_cisco_apic':
            self.clear_config('apic_password', 'apic')
        super(TestCiscoApicManager, self).setUp()
        self._initialize_manager()

    def _initialize_manager(self, vmm=False):
        mocked.ControllerMixin.set_up_mocks(self)
        mocked.ConfigMixin.set_up_mocks(self)
        mocked.DbModelMixin.set_up_mocks(self)

        self.mock_apic_manager_login_responses()
        mock.patch('apicapi.apic_mapper.'
                   'APICNameMapper.app_profile').start()
        self.apic_config._conf.register_opts(
            config.apic_opts, self.apic_config._group.name)
        self.override_config('apic_model', 'apicapi.tests.db.apic_model',
                             self.config_group)
        self.override_config('vmm_controller_host', 'somename',
<<<<<<< HEAD
                             self.config_group)
        self.override_config('use_vmm', vmm, self.config_group)
=======
                             'ml2_cisco_apic')
        self.override_config('apic_switch_pg_name', mocked.APIC_SW_PG_NAME,
                             'ml2_cisco_apic')
>>>>>>> cd713015
        self.mgr = apic_manager.APICManager(
            apic_config=self.apic_config,
            network_config= {
                'vlan_ranges': self.vlan_ranges,
                'switch_dict': self.switch_dict,
                'vpc_dict': self.vpc_dict,
                'external_network_dict': self.external_network_dict,
            }, apic_system_id=mocked.APIC_SYSTEM_ID,
            log=self.log, db=apic_model.ApicDbModel())

        self.mgr.apic.infraAccNodePGrp.get = mock.Mock(return_value='not-None')
        self.mgr.app_profile_name = mocked.APIC_AP
        self.mocked_session.begin = self.fake_transaction
        self.session = self.mgr.apic.session
        self.assert_responses_drained()
        self.reset_reponses()
        self.addCleanup(mock.patch.stopall)

    def _get_ext_switches_to_provision(self):
        return set([x['switch'] for x in self.external_network_dict.values()
                    if x.get('switch')])

    def test_mgr_session_login(self):
        login = self.mgr.apic.authentication
        self.assertEqual(login['userName'], mocked.APIC_USR)

    def test_mgr_session_logout(self):
        self.mock_response_for_post('aaaLogout')
        self.mgr.apic.logout()
        self.assert_responses_drained()
        self.assertIsNone(self.mgr.apic.authentication)

    def test_ensure_port_profile_created(self):
        switch = mocked.APIC_EXT_SWITCH
        self.mock_response_for_post(self.get_top_container(
            self.mgr.apic.infraAccPortP.mo))
        self.mgr.ensure_port_profile_created_for_switch(switch)
        self.assert_responses_drained()

    def test_ensure_port_profile_created_exc(self):
        port_name = mocked.APIC_PORT
        self.mock_error_post_response(wexc.HTTPBadRequest)
        self.assertRaises(cexc.ApicResponseNotOk,
                          self.mgr.ensure_port_profile_created_for_switch,
                          port_name)

    def test_ensure_node_profile_created_for_switch_new(self):
        new_switch = mocked.APIC_NODE_PROF
        self.mock_response_for_post(self.get_top_container(
            self.mgr.apic.infraNodeP.mo))
        self.mgr.ensure_node_profile_created_for_switch(new_switch)
        self.assert_responses_drained()

    def test_ensure_node_profile_created_for_switch_new_exc(self):
        new_switch = mocked.APIC_NODE_PROF
        self.mock_error_post_response(wexc.HTTPBadRequest)
        self.assertRaises(cexc.ApicResponseNotOk,
                          self.mgr.ensure_node_profile_created_for_switch,
                          new_switch)
        self.assert_responses_drained()

    def _mock_phys_dom_responses(self):
        self.mock_response_for_post(self.get_top_container(
            self.mgr.apic.physDomP.mo))

    def test_ensure_phys_domain_created_new_no_vlan_ns(self):
        dom = mocked.APIC_DOMAIN
        self._mock_phys_dom_responses()
        self.mgr.domains[0]._ensure_phys_domain_created_on_apic(dom)
        self.assert_responses_drained()
        new_dom = self.mgr.domains[0].dn
        self.assertEqual(new_dom, self.mgr.apic.physDomP.dn(dom))

    def test_ensure_phys_domain_created_new_no_vlan_ns_exc(self):
        dom = mocked.APIC_DOMAIN
        self.mock_error_post_response(wexc.HTTPBadRequest)
        self.assertRaises(
            cexc.ApicResponseNotOk,
            self.mgr.domains[0]._ensure_phys_domain_created_on_apic, dom)
        self.assert_responses_drained()

    def test_ensure_phys_domain_created_new_with_vlan_ns(self):
        dom = mocked.APIC_DOMAIN
        self._mock_phys_dom_responses()
        ns = 'test_vlan_ns'
        self.mgr.domains[0]._ensure_phys_domain_created_on_apic(dom,
                                                                vlan_ns_dn=ns)
        self.assert_responses_drained()
        new_dom = self.mgr.domains[0].dn
        self.assertEqual(new_dom, self.mgr.apic.physDomP.mo.dn(dom))

    def test_ensure_l3ext_domain_created(self):
        dom = mocked.APIC_L3EXT_DOMAIN
        self.mock_response_for_post(self.get_top_container(
            self.mgr.apic.l3extDomP.mo))
        self.mgr.ensure_l3ext_domain_created_on_apic(dom)
        self.assert_responses_drained()
        new_dom = self.mgr.l3ext_domain_dn
        self.assertEqual(new_dom, self.mgr.apic.l3extDomP.mo.dn(dom))

    def _infra_created_setup(self):
        self.mock_db_query_filterby_first_return(None)
        self.mock_db_query_distinct_return([])

    def test_ensure_infra_created_no_infra(self):
        self._infra_created_setup()
        self.mgr.switch_dict = {}
        self.mgr.ext_net_dict = {}
        self.mgr.ensure_infra_created_on_apic()

    def _ensure_infra_created_seq1_setup(self):
        self._infra_created_setup()
        self.mock_db_query_filterby_distinct_return([])
        self.mock_db_query_filter3_distinct_return([])

        am = 'apicapi.apic_manager.APICManager'
        np_create_for_switch = mock.patch(
            am + '.ensure_node_profile_created_for_switch').start()
        pp_create_for_switch = mock.patch(
            am + '.ensure_port_profile_created_for_switch').start()
        return np_create_for_switch, pp_create_for_switch

    def test_ensure_infra_created_seq1(self):
        np_create_for_switch, pp_create_for_switch = (
            self._ensure_infra_created_seq1_setup())
        num_links = sum([len(j)
                        for i in self.mgr.switch_dict.values()
                        for j in i.values()])
        num_ext_switch = len(self._get_ext_switches_to_provision())

        self.mgr.ensure_infra_created_on_apic()
        self.assert_responses_drained()
        self.assertEqual(np_create_for_switch.call_count,
            num_links + num_ext_switch)
        self.assertEqual(pp_create_for_switch.call_count,
            num_links + num_ext_switch)

    def test_ensure_infra_created_seq1_exc(self):
        self.mock_error_post_response(wexc.HTTPBadRequest)
        self.assertRaises(cexc.ApicResponseNotOk,
                          self.mgr.ensure_infra_created_on_apic)

    def _ensure_infra_created_seq2_setup(self):
        self._infra_created_setup()
        self.mock_db_query_filterby_distinct_return([])
        self.mock_db_query_filter3_distinct_return([])

        def _profile_for_node(aswitch):
            profile = mock.Mock()
            profile.profile_id = '-'.join([aswitch, 'profile_id'])
            return profile

        self.mgr.function_profile = {'dn': 'dn'}

        am = 'apicapi.apic_manager.APICManager'
        np_create_for_switch = mock.patch(
            am + '.ensure_node_profile_created_for_switch').start()
        return np_create_for_switch

    def test_ensure_infra_created_seq2(self):
        np_create_for_switch = self._ensure_infra_created_seq2_setup()
        self.mgr.ensure_infra_created_on_apic()
        self.assert_responses_drained()

        num_links = sum([len(j)
                        for i in self.mgr.switch_dict.values()
                        for j in i.values()])
        num_ext_switch = len(self._get_ext_switches_to_provision())
        self.assertEqual(np_create_for_switch.call_count,
                         num_links + num_ext_switch)

    def test_ensure_infra_created_seq2_exc(self):
        self.mock_db_query_filterby_all_return([])
        self.mock_db_query_filterby_distinct_return(['module'])
        self.mock_error_post_response(wexc.HTTPBadRequest)
        self.assertRaises(cexc.ApicResponseNotOk,
                          self.mgr.ensure_infra_created_on_apic)

    def test_good_vmware_vmm_domain_inside_ensure_infra_created_on_apic(self):
        np_create_for_switch, pp_create_for_switch = (
            self._ensure_infra_created_seq1_setup())
        self.mgr.apic_vmm_type = 'VMware'
        self.override_config('apic_domain_name', 'good_name',
                             self.config_group)
        self.mock_response_for_get('vmmDomP', dn="good_dn")
        self.mgr.ensure_infra_created_on_apic()

    def test_nonexist_vmware_vmm_domain_inside_ensure_infra_created_on_apic(
            self):
        self.override_config('apic_vmm_type', 'VMware', self.config_group)
        self._initialize_manager(True)
        self.override_config('apic_domain_name', 'bad_name', self.config_group)
        self.mock_response_for_get('vmmDomP')
        self.assertRaises(cexc.ApicVmwareVmmDomainNotConfigured,
                          self.mgr.ensure_infra_created_on_apic)

    def test_wrong_vmm_type_inside_ensure_infra_created_on_apic(self):
        self.override_config('apic_vmm_type', 'wrong-type', self.config_group)
        self._initialize_manager(True)
        self.assertRaises(cexc.ApicVmmTypeNotSupported,
                          self.mgr.ensure_infra_created_on_apic)

    def test_ensure_infra_created_l3ext_domain(self):
        self._ensure_infra_created_seq1_setup()

        mgr = self.mgr
        mgr.ensure_l3ext_domain_created_on_apic = mock.Mock()
        mgr.ensure_entity_profile_created_on_apic = mock.Mock()
        mgr.ensure_function_profile_created_on_apic = mock.Mock()
        mgr.ensure_access_port_selector_created = mock.Mock()

        mgr.ensure_infra_created_on_apic()
        mgr.ensure_l3ext_domain_created_on_apic.assert_called_once_with(
            mocked.APIC_L3EXT_DOMAIN)
        mgr.ensure_entity_profile_created_on_apic.assert_called_with(
            mocked.APIC_L3EXT_ATT_ENT_PROF,
            domain_dn=mgr.apic.l3extDomP.mo.dn(mocked.APIC_L3EXT_DOMAIN),
            enable_infra_vlan=False, incl_vmware_vmm=False)
        mgr.ensure_function_profile_created_on_apic.assert_called_with(
            mocked.APIC_L3EXT_FUNC_PROF,
            entity_profile_dn=mgr.apic.infraAttEntityP.mo.dn(
                mocked.APIC_L3EXT_ATT_ENT_PROF))
        mgr.ensure_access_port_selector_created.assert_called_once_with(
            mocked.APIC_EXT_SWITCH, mocked.APIC_EXT_MODULE,
            mocked.APIC_EXT_PORT,
            mgr.apic.infraAccPortGrp.mo.dn(mocked.APIC_L3EXT_FUNC_PROF))

    def test_ensure_context_enforced_new_ctx(self):
        self.mock_response_for_post(self.get_top_container(
            self.mgr.apic.fvCtx.mo))
        self.mgr.ensure_context_enforced(
            mocked.APIC_TENANT, mocked.APIC_L3CTX)
        self.assert_responses_drained()

    def test_ensure_context_enforced_pref1(self):
        self.mock_response_for_post('fvCtx')
        self.mgr.ensure_context_enforced(
            mocked.APIC_TENANT, mocked.APIC_L3CTX)
        self.assert_responses_drained()

    def test_ensure_context_enforced_pref2(self):
        self.mock_response_for_post('fvCtx', pcEnfPref='2')
        self.mgr.ensure_context_enforced(
            mocked.APIC_TENANT, mocked.APIC_L3CTX)
        self.assert_responses_drained()

    def _mock_phys_dom_prereq(self, dom):
        self._mock_phys_dom_responses()
        self.mgr.domains[0]._ensure_phys_domain_created_on_apic(dom)

    def test_ensure_entity_profile_created_old(self):
        ep = mocked.APIC_ATT_ENT_PROF
        self.mgr.ensure_entity_profile_created_on_apic(ep)
        self.assert_responses_drained()

    def _mock_new_entity_profile(self, exc=None):
        if not exc:
            self.mock_response_for_post(self.get_top_container(
                self.mgr.apic.infraAttEntityP.mo))
        else:
            self.mock_error_post_response(exc, code='103', text=u'Fail')

    def test_ensure_entity_profile_created_new(self):
        self._mock_phys_dom_prereq(mocked.APIC_DOMAIN)
        ep = mocked.APIC_ATT_ENT_PROF
        self._mock_new_entity_profile()
        self.mgr.ensure_entity_profile_created_on_apic(ep)
        self.assert_responses_drained()

    def test_ensure_entity_profile_created_new_exc(self):
        self._mock_phys_dom_prereq(mocked.APIC_DOMAIN)
        ep = mocked.APIC_ATT_ENT_PROF
        self._mock_new_entity_profile(exc=wexc.HTTPBadRequest)
        self.assertRaises(cexc.ApicResponseNotOk,
                          self.mgr.ensure_entity_profile_created_on_apic, ep)
        self.assert_responses_drained()

    def _mock_entity_profile_preqreq(self):
        self._mock_phys_dom_prereq(mocked.APIC_DOMAIN)
        ep = mocked.APIC_ATT_ENT_PROF
        self._mock_new_entity_profile()
        self.mgr.ensure_entity_profile_created_on_apic(ep)

    def _mock_new_function_profile(self, fp):
        self.mock_response_for_post(self.get_top_container(
            self.mgr.apic.infraAccPortGrp.mo))

    def test_ensure_function_profile_created(self):
        fp = mocked.APIC_FUNC_PROF
        dn = self.mgr.apic.infraAttEntityP.mo.dn(fp)
        self.mgr.entity_profile = {'dn': dn}
        self.mock_response_for_post(self.get_top_container(
            self.mgr.apic.infraAccPortGrp.mo))
        self.mgr.ensure_function_profile_created_on_apic(fp)
        self.assert_responses_drained()

    def test_ensure_function_profile_created_exc(self):
        fp = mocked.APIC_FUNC_PROF
        dn = self.mgr.apic.infraAttEntityP.mo.dn(fp)
        self.mgr.entity_profile = {'dn': dn}
        self.mock_error_post_response(wexc.HTTPBadRequest)
        self.assertRaises(cexc.ApicResponseNotOk,
                          self.mgr.ensure_function_profile_created_on_apic, fp)
        self.assert_responses_drained()

    def _mock_new_vlan_instance(self):
        self.mock_response_for_post(self.get_top_container(
            self.mgr.apic.fvnsVlanInstP.mo))

    def test_ensure_vlan_ns_created_new_with_encap(self):
        ns = mocked.APIC_VLAN_NAME
        self._mock_new_vlan_instance()
        ft = [False, True]
        for x in ft:
            # Initialize manager based on domain type
            self._initialize_manager(x)
            new_ns = self.mgr.domains[0]._ensure_vlan_ns_created_on_apic(
                ns, '300', '399')
            self.assert_responses_drained()
            self.assertEqual(new_ns, self.mgr.apic.fvnsVlanInstP.dn(
                ns, 'static' if not x else 'dynamic'))

    def test_ensure_bd_created(self):
        self.mock_response_for_post(self.get_top_container(
            self.mgr.apic.fvBD.mo))
        self.mgr.ensure_bd_created_on_apic('t2', 'three')
        self.assert_responses_drained()

    def test_delete_bd(self):
        self.mock_response_for_post(self.get_top_container(
            self.mgr.apic.fvBD.mo))
        self.mgr.delete_bd_on_apic('t1', 'bd')
        self.assert_responses_drained()

    def test_ensure_subnet_created(self):
        self.mock_response_for_post(self.get_top_container(
            self.mgr.apic.fvSubnet.mo))
        self.mgr.ensure_subnet_created_on_apic('t2', 'bd3', '4.4.4.4/16')
        self.assert_responses_drained()
        self.mgr.ensure_subnet_created_on_apic('t3', 'bd4', '4.4.4.4/16',
                                               scope='public')
        self.assert_responses_drained()

    def test_ensure_epg_created(self):
        tenant = mocked.APIC_TENANT
        network = mocked.APIC_NETWORK
        dom = mocked.APIC_DOMAIN
        self._mock_phys_dom_prereq(dom)
        self.mock_response_for_post(self.get_top_container(
            self.mgr.apic.fvAEPg.mo))
        new_epg = self.mgr.ensure_epg_created(tenant, network)
        self.assert_responses_drained()
        self.assertEqual(new_epg, network)

    def test_ensure_epg_created_exc(self):
        tenant = mocked.APIC_TENANT
        network = mocked.APIC_NETWORK
        self.mock_error_post_response(wexc.HTTPBadRequest)
        self.assertRaises(cexc.ApicResponseNotOk,
                          self.mgr.ensure_epg_created,
                          tenant, network)
        self.assert_responses_drained()

    def test_delete_epg_for_network(self):
        self.mock_response_for_post(self.get_top_container(
            self.mgr.apic.fvAEPg.mo))
        self.mgr.delete_epg_for_network('tenant', 'network')

    def _mock_get_switch_and_port_for_host(self):
        self.mock_db_query_filterby_distinct_return(
            mocked.FakeQuery(('swid', 'mod', 'port')))

    def test_ensure_path_deleted_for_port_not_called(self):
        self.mgr.apic.fvRsPathAtt.delete = mock.Mock()
        self.mgr.db.get_switch_and_port_for_host = mock.Mock(return_value=None)
        self.mgr.ensure_path_deleted_for_port('tenant', 'network', 'ubuntu2')
        self.assertEqual(0, self.mgr.apic.fvRsPathAtt.delete.call_count)

    def test_ensure_path_deleted_for_port(self):
        self.mgr.apic.fvRsPathAtt.delete = mock.Mock()
        self._mock_get_switch_and_port_for_host()
        self.mgr.ensure_path_deleted_for_port('tenant', 'network', 'ubuntu2')
        self.mgr.apic.fvRsPathAtt.delete.assert_called_once_with(
            'tenant', self.mgr.app_profile_name, 'network',
            apic_manager.PORT_DN_PATH % ('swid', 'mod', 'port'),
            transaction=mock.ANY)

    def test_ensure_path_deleted_for_port_host_config(self):
        self.mgr.apic.fvRsPathAtt.delete = mock.Mock()
        self.mgr.ensure_path_deleted_for_port(
            'tenant', 'network', 'ubuntu2',
            host_config=mocked.FakeQuery(('switch', 'module', 'port')))
        self.mgr.apic.fvRsPathAtt.delete.assert_called_once_with(
            'tenant', self.mgr.app_profile_name, 'network',
            apic_manager.PORT_DN_PATH % ('switch', 'module', 'port'),
            transaction=mock.ANY)

    def test_ensure_path_created_for_port(self):
        epg = 'epg2'
        eepg = mock.Mock(return_value=epg)
        self.mgr.ensure_epg_created = eepg
        self._mock_get_switch_and_port_for_host()
        self.mock_response_for_post(self.get_top_container(
            self.mgr.apic.fvRsPathAtt.mo))
        self.mgr.ensure_path_created_for_port('tenant', 'network', 'ubuntu2',
                                              'static')
        self.assert_responses_drained()

    def test_ensure_path_created_for_port_unknown_host(self):
        epg = mock.Mock()
        epg.epg_id = 'epg3'
        eepg = mock.Mock(return_value=epg)
        apic_manager.APICManager.ensure_epg_created = eepg
        self.mock_db_query_filterby_distinct_return(None)
        self.assertRaises(cexc.ApicHostNotConfigured,
                          self.mgr.ensure_path_created_for_port,
                          'tenant', 'network', 'cirros3', 'static')

    def test_create_tenant_filter(self):
        tenant = mocked.APIC_TENANT
        self.mock_response_for_post(self.get_top_container(
            self.mgr.apic.vzEntry.mo))
        self.mgr.create_tenant_filter(tenant, apic_manager.CP_FILTER)
        self.assert_responses_drained()

    def test_create_tenant_filter_exc(self):
        tenant = mocked.APIC_TENANT
        self.mock_error_post_response(wexc.HTTPBadRequest)
        self.assertRaises(cexc.ApicResponseNotOk,
                          self.mgr.create_tenant_filter, tenant,
                          apic_manager.CP_FILTER)
        self.assert_responses_drained()

    def test_set_contract_for_epg_consumer(self):
        tenant = mocked.APIC_TENANT
        epg = mocked.APIC_EPG
        contract = mocked.APIC_CONTRACT
        self.mock_response_for_post(self.get_top_container(
            self.mgr.apic.fvRsCons.mo))
        self.mgr.set_contract_for_epg(tenant, epg, contract)
        self.assert_responses_drained()

    def test_set_contract_for_epg_provider(self):
        tenant = mocked.APIC_TENANT
        epg = mocked.APIC_EPG
        contract = mocked.APIC_CONTRACT
        self.mock_response_for_post(self.get_top_container(
            self.mgr.apic.fvRsProv.mo))
        self.mgr.set_contract_for_epg(tenant, epg, contract, provider=True)
        self.assert_responses_drained()

    def test_set_contract_for_epg_provider_exc(self):
        tenant = mocked.APIC_TENANT
        epg = mocked.APIC_EPG
        contract = mocked.APIC_CONTRACT
        self.mock_error_post_response(wexc.HTTPBadRequest)
        self.assertRaises(cexc.ApicResponseNotOk,
                          self.mgr.set_contract_for_epg,
                          tenant, epg, contract, provider=True)
        self.assert_responses_drained()

    def test_delete_contract_for_epg_consumer(self):
        tenant = mocked.APIC_TENANT
        epg = mocked.APIC_EPG
        contract = mocked.APIC_CONTRACT
        self.mock_response_for_post(self.get_top_container(
            self.mgr.apic.fvRsCons.mo))
        self.mgr.delete_contract_for_epg(tenant, epg, contract)
        self.assert_responses_drained()

    def test_delete_contract_for_epg_provider(self):
        tenant = mocked.APIC_TENANT
        epg = mocked.APIC_EPG
        contract = mocked.APIC_CONTRACT
        self.mock_response_for_post(self.get_top_container(
            self.mgr.apic.fvRsProv.mo))
        self.mgr.delete_contract_for_epg(tenant, epg, contract, provider=True)
        self.assert_responses_drained()

    def test_get_router_contract(self):
        router = mocked.APIC_ROUTER
        tenant = mocked.APIC_TENANT
        self.mock_db_query_filterby_first_return(None)
        self.mock_response_for_post('fvTenant')
        self.mgr.get_router_contract(router, owner=tenant)
        self.assert_responses_drained()
        self.assertTrue(self.mocked_session.merge.called)

    def test_get_router_contract_exc(self):
        router = mocked.APIC_ROUTER
        self.mock_response_for_get('fvCtx')
        self.mock_error_post_response(wexc.HTTPBadRequest)
        self.assertRaises(cexc.ApicResponseNotOk,
                          self.mgr.get_router_contract, router)

    def test_ensure_external_routed_network_created(self):
        self.mock_response_for_post(self.get_top_container(
            self.mgr.apic.l3extOut.mo))
        self.mgr.ensure_external_routed_network_created(
            mocked.APIC_NETWORK)
        self.assert_responses_drained()

    def test_ensure_logical_node_profile_created(self):
        self.mock_response_for_post(self.get_top_container(
            self.mgr.apic.l3extRsPathL3OutAtt.mo))
        self.mgr.ensure_logical_node_profile_created(
            mocked.APIC_NETWORK, mocked.APIC_EXT_SWITCH,
            mocked.APIC_EXT_MODULE, mocked.APIC_EXT_PORT,
            mocked.APIC_EXT_ENCAP, mocked.APIC_EXT_CIDR_EXPOSED)
        self.assert_responses_drained()

    def test_ensure_static_route_created(self):
        self.mock_response_for_post(self.get_top_container(
            self.mgr.apic.ipNexthopP.mo))
        self.mgr.ensure_static_route_created(mocked.APIC_NETWORK,
                                             mocked.APIC_EXT_SWITCH,
                                             mocked.APIC_EXT_GATEWAY_IP)
        self.assert_responses_drained()

    def test_ensure_external_epg_created(self):
        self.mock_response_for_post(self.get_top_container(
            self.mgr.apic.l3extSubnet.mo))
        self.mgr.ensure_external_epg_created(mocked.APIC_ROUTER)
        self.assert_responses_drained()

    def test_ensure_external_epg_consumed_contract(self):
        self.mock_response_for_post(self.get_top_container(
            self.mgr.apic.fvRsCons__Ext.mo))
        self.mgr.ensure_external_epg_consumed_contract(mocked.APIC_NETWORK,
                                                       mocked.APIC_CONTRACT)
        self.assert_responses_drained()

    def test_ensure_external_epg_provided_contract(self):
        self.mock_response_for_post(self.get_top_container(
            self.mgr.apic.fvRsProv__Ext.mo))
        self.mgr.ensure_external_epg_provided_contract(mocked.APIC_NETWORK,
                                                       mocked.APIC_CONTRACT)

    def test_segment_config(self):
        vlan_ranges = ['200:299']
        self.override_config('vlan_ranges', vlan_ranges, self.config_group)
        self._initialize_manager()
        self.assertEqual(self.mgr.vlan_ranges, vlan_ranges)
        self.override_config('vlan_ranges', [], self.config_group)
        self._initialize_manager()
        self.assertEqual(self.mgr.vlan_ranges,
                         [':'.join(self.vlan_ranges[0].split(':')[-2:])])

    def test_auth_url(self):
        mapper = self.mgr._apic_mapper
        conf = FakeConf()
        correct_url = 'http://controller:5000/v2.0/'
        test_inputs = ['http://controller:5000/v2.0/',
                       'http://controller:5000/v2.0////',
                       'http://controller:5000/v2.0',
                       'http://controller:5000',
                       'http://controller:5000/',
                       None]
        conf.auth_uri = 'http://controller:5000/v2.0'
        conf.auth_protocol = 'http'
        conf.auth_host = 'controller'
        conf.auth_port = '5000'

        for input in test_inputs:
            conf.auth_uri = input
            url = mapper._get_keystone_url(conf)
            self.assertEqual(correct_url, url)

    def test_timeout_set(self):
        client = self.mgr.apic
        self.assertEqual(client.request_timeout, 10)

    def test_grow_if_needed(self):
        mapper = self.mgr._apic_mapper
        test_values = set([('network', 'onename'),
                           ('network', 'onename_12345'),
                           ('router', 'onename_12345678'),
                           ('router', 'onename_123456789'),
                           ('router', 'onename_1234567890'),
                           ])

        def get_filtered_apic_names(neutron_type=None, apic_name=None):
            return (neutron_type, apic_name) in test_values
        mapper.db = mock.Mock()
        mapper.db.get_filtered_apic_names = get_filtered_apic_names

        test_id = '1234567890'
        test_result = 'differentname'
        # Unexisting name gets returned as is
        self.assertEqual(
            'differentname', mapper._grow_id_if_needed(test_id, 'network',
                                                       test_result, start=5))

        test_result = 'onename_12345'
        # One character is added to clashing name
        self.assertEqual(
            'onename_123456', mapper._grow_id_if_needed(test_id, 'network',
                                                        test_result, start=5))
        # Clashing name of different type is returned as is
        self.assertEqual(
            'onename_12345', mapper._grow_id_if_needed(test_id, 'router',
                                                       test_result, start=5))
        # Give up when the whole id is consumed
        test_result = 'onename_12345678'
        self.assertEqual(
            'onename_1234567890', mapper._grow_id_if_needed(
                test_id, 'router', test_result, start=8))

    def test_bd_enforce_subnet_check(self):
        self.mgr.apic.fvBD.create = mock.Mock()
        self.mgr.default_enforce_subnet_check = True
        self.mgr.ensure_bd_created_on_apic('test', 'test')
        self.mgr.apic.fvBD.create.assert_called_once_with(
                'test', 'test',
                arpFlood=mock.ANY,
                unkMacUcastAct=mock.ANY,
                unicastRoute=mock.ANY,
                epMoveDetectMode=mock.ANY,
                limitIpLearnToSubnets='yes',
                transaction=mock.ANY)
        # verifies explicit arg overrides the ip check
        self.mgr.apic.fvBD.create.reset_mock()
        self.mgr.ensure_bd_created_on_apic('test', 'test',
                                           enforce_subnet_check=False)
        self.mgr.apic.fvBD.create.assert_called_once_with(
                'test', 'test',
                arpFlood=mock.ANY,
                unkMacUcastAct=mock.ANY,
                unicastRoute=mock.ANY,
                epMoveDetectMode=mock.ANY,
                limitIpLearnToSubnets='no',
                transaction=mock.ANY)

<<<<<<< HEAD

class TestCiscoApicManagerNewConf(TestCiscoApicManager):

    def setUp(self):
        # Switch to new-style APIC config
        super(TestCiscoApicManagerNewConf, self).setUp(config_group='apic')

    def _initialize_manager(self, vmm=False):
        mocked.ControllerMixin.set_up_mocks(self)
        mocked.ConfigMixin.set_up_mocks(self)
        mocked.DbModelMixin.set_up_mocks(self)

        self.mock_apic_manager_login_responses()
        mock.patch('apicapi.apic_mapper.'
                   'APICNameMapper.app_profile').start()
        self.apic_config._conf.register_opts(
            config.apic_opts, self.apic_config._group.name)
        self.override_config('apic_model', 'apicapi.tests.db.apic_model',
                             self.config_group)
        self.override_config('vmm_controller_host', 'somename',
                             self.config_group)
        domain = {mocked.APIC_DOMAIN: {}}
        config.create_physdom_dictionary = mock.Mock(return_value={})
        config.create_vmdom_dictionary = mock.Mock(return_value={})
        if vmm:
            config.create_vmdom_dictionary = mock.Mock(return_value=domain)
        else:
            config.create_physdom_dictionary = mock.Mock(return_value=domain)
        self.mgr = apic_manager.APICManager(
            apic_config=self.apic_config,
            network_config= {
                'vlan_ranges': self.vlan_ranges,
                'switch_dict': self.switch_dict,
                'vpc_dict': self.vpc_dict,
                'external_network_dict': self.external_network_dict,
            }, apic_system_id=mocked.APIC_SYSTEM_ID,
            log=self.log, db=apic_model.ApicDbModel())
        self.mgr.app_profile_name = mocked.APIC_AP
        self.mocked_session.begin = self.fake_transaction
        self.session = self.mgr.apic.session
        self.assert_responses_drained()
        self.reset_reponses()
        self.addCleanup(mock.patch.stopall)
=======
    def test_sw_pg_name_scoped(self):
        self._initialize_manager()
        self.assertEqual(
            '_' + mocked.APIC_SYSTEM_ID + '_' + mocked.APIC_SW_PG_NAME,
            self.mgr.sw_pg_name)
        self.assertEqual(
            self.mgr.apic.infraAccNodePGrp.dn('_' + mocked.APIC_SYSTEM_ID +
                                              '_' + mocked.APIC_SW_PG_NAME),
            self.mgr.switch_pg_dn)

    def test_sw_pg_name_unscoped(self):
        self._initialize_manager()
        self.mgr.apic.infraAccNodePGrp.get = mock.Mock(return_value=None)
        self.assertEqual(mocked.APIC_SW_PG_NAME, self.mgr.sw_pg_name)
        self.assertEqual(
            self.mgr.apic.infraAccNodePGrp.dn(mocked.APIC_SW_PG_NAME),
            self.mgr.switch_pg_dn)
>>>>>>> cd713015
<|MERGE_RESOLUTION|>--- conflicted
+++ resolved
@@ -54,14 +54,17 @@
         self.override_config('apic_model', 'apicapi.tests.db.apic_model',
                              self.config_group)
         self.override_config('vmm_controller_host', 'somename',
-<<<<<<< HEAD
                              self.config_group)
         self.override_config('use_vmm', vmm, self.config_group)
-=======
-                             'ml2_cisco_apic')
         self.override_config('apic_switch_pg_name', mocked.APIC_SW_PG_NAME,
-                             'ml2_cisco_apic')
->>>>>>> cd713015
+                             self.config_group)
+        domain = {mocked.APIC_DOMAIN: {}}
+        config.create_physdom_dictionary = mock.Mock(return_value={})
+        config.create_vmdom_dictionary = mock.Mock(return_value={})
+        if vmm:
+            config.create_vmdom_dictionary = mock.Mock(return_value=domain)
+        else:
+            config.create_physdom_dictionary = mock.Mock(return_value=domain)
         self.mgr = apic_manager.APICManager(
             apic_config=self.apic_config,
             network_config= {
@@ -71,7 +74,6 @@
                 'external_network_dict': self.external_network_dict,
             }, apic_system_id=mocked.APIC_SYSTEM_ID,
             log=self.log, db=apic_model.ApicDbModel())
-
         self.mgr.apic.infraAccNodePGrp.get = mock.Mock(return_value='not-None')
         self.mgr.app_profile_name = mocked.APIC_AP
         self.mocked_session.begin = self.fake_transaction
@@ -695,51 +697,6 @@
                 limitIpLearnToSubnets='no',
                 transaction=mock.ANY)
 
-<<<<<<< HEAD
-
-class TestCiscoApicManagerNewConf(TestCiscoApicManager):
-
-    def setUp(self):
-        # Switch to new-style APIC config
-        super(TestCiscoApicManagerNewConf, self).setUp(config_group='apic')
-
-    def _initialize_manager(self, vmm=False):
-        mocked.ControllerMixin.set_up_mocks(self)
-        mocked.ConfigMixin.set_up_mocks(self)
-        mocked.DbModelMixin.set_up_mocks(self)
-
-        self.mock_apic_manager_login_responses()
-        mock.patch('apicapi.apic_mapper.'
-                   'APICNameMapper.app_profile').start()
-        self.apic_config._conf.register_opts(
-            config.apic_opts, self.apic_config._group.name)
-        self.override_config('apic_model', 'apicapi.tests.db.apic_model',
-                             self.config_group)
-        self.override_config('vmm_controller_host', 'somename',
-                             self.config_group)
-        domain = {mocked.APIC_DOMAIN: {}}
-        config.create_physdom_dictionary = mock.Mock(return_value={})
-        config.create_vmdom_dictionary = mock.Mock(return_value={})
-        if vmm:
-            config.create_vmdom_dictionary = mock.Mock(return_value=domain)
-        else:
-            config.create_physdom_dictionary = mock.Mock(return_value=domain)
-        self.mgr = apic_manager.APICManager(
-            apic_config=self.apic_config,
-            network_config= {
-                'vlan_ranges': self.vlan_ranges,
-                'switch_dict': self.switch_dict,
-                'vpc_dict': self.vpc_dict,
-                'external_network_dict': self.external_network_dict,
-            }, apic_system_id=mocked.APIC_SYSTEM_ID,
-            log=self.log, db=apic_model.ApicDbModel())
-        self.mgr.app_profile_name = mocked.APIC_AP
-        self.mocked_session.begin = self.fake_transaction
-        self.session = self.mgr.apic.session
-        self.assert_responses_drained()
-        self.reset_reponses()
-        self.addCleanup(mock.patch.stopall)
-=======
     def test_sw_pg_name_scoped(self):
         self._initialize_manager()
         self.assertEqual(
@@ -757,4 +714,10 @@
         self.assertEqual(
             self.mgr.apic.infraAccNodePGrp.dn(mocked.APIC_SW_PG_NAME),
             self.mgr.switch_pg_dn)
->>>>>>> cd713015
+
+
+class TestCiscoApicManagerNewConf(TestCiscoApicManager):
+
+    def setUp(self):
+        # Switch to new-style APIC config
+        super(TestCiscoApicManagerNewConf, self).setUp(config_group='apic')