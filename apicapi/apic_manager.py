--- conflicted
+++ resolved
@@ -1327,7 +1327,6 @@
                 except orm.exc.NoResultFound:
                     return
 
-<<<<<<< HEAD
     def _build_config(self, ext_config):
         if cfg.CONF.apic.apic_password is not None:
             # We are using new style config options
@@ -1375,12 +1374,11 @@
                     self.apic_system_id, self.apic, log, self.apic_config,
                     self.apic_config.apic_domain_name, {}, network_config))
         return domains
-=======
+
     def _get_sw_pg_name(self, configured):
         if self.apic.infraAccNodePGrp.get(
                 apic_client.ManagedObjectClass.scope + configured):
             # Old scoped switch PG exists
             return apic_client.ManagedObjectClass.scope + configured
         else:
-            return configured
->>>>>>> cd713015
+            return configured